# yml file for running stable_baselines experiments

# Install or update environment
# conda env update --file env.yml --prune
#
# Remove environment
# conda remove --name sustaingym --all
#
# Notes
# - acnportal v0.3.2 only supports up to Pandas 1.1
# - Pandas 1.1 only supports up to Python 3.9
# - technically, ray needs Pandas >= 1.3, but we can bypass this requirement by installing
#    it through pip instead of conda
# - last updated: May 17, 2023
name: sustaingym
channels:
- pytorch           # for pytorch / cudatoolkit
- mosek             # for mosek
- conda-forge
dependencies:
- python=3.9
- cudatoolkit=11.6
- cvxpy=1.3.1
- flake8
<<<<<<< HEAD
- ipympl
- jupyterlab
- matplotlib
- mosek=9.3.21
- mypy=0.961
- nodejs
- numpy
- pandas=1.1
=======
- ipympl            # for Jupyter / VSCode notebooks
- matplotlib=3.7.1
- mosek=10.0.44
- mypy=1.3.0
- numpy=1.24.3
- pandas=1.1.5      # acnportal 0.3.2 only works with Pandas 1.1
>>>>>>> 25e1d04d
- pip
- pytorch=1.12.1
- pytz
- requests
- scikit-learn
- scipy
- seaborn
- tensorboard
- tqdm

- pip:
  - acnportal==0.3.2
  - gymnasium==0.28.1
  - pettingzoo==1.22.3
  - "ray[rllib]"
  - sb3_contrib>=2.0.0a1
  - stable_baselines3>=2.0.0a1<|MERGE_RESOLUTION|>--- conflicted
+++ resolved
@@ -1,5 +1,3 @@
-# yml file for running stable_baselines experiments
-
 # Install or update environment
 # conda env update --file env.yml --prune
 #
@@ -22,23 +20,12 @@
 - cudatoolkit=11.6
 - cvxpy=1.3.1
 - flake8
-<<<<<<< HEAD
-- ipympl
-- jupyterlab
-- matplotlib
-- mosek=9.3.21
-- mypy=0.961
-- nodejs
-- numpy
-- pandas=1.1
-=======
 - ipympl            # for Jupyter / VSCode notebooks
 - matplotlib=3.7.1
 - mosek=10.0.44
 - mypy=1.3.0
 - numpy=1.24.3
 - pandas=1.1.5      # acnportal 0.3.2 only works with Pandas 1.1
->>>>>>> 25e1d04d
 - pip
 - pytorch=1.12.1
 - pytz
