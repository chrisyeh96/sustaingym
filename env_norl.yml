# Install or update environment
# conda env update --file env_norl.yml --prune
#
# Remove environment
# conda remove --name sustaingym_norl --all
#
# Notes
<<<<<<< HEAD
# - last updated: Apr 14, 2023
=======
# - acnportal v0.3.2 only supports up to Pandas 1.1
# - Pandas 1.1 only supports up to Python 3.9
# - last updated: May 17, 2023
>>>>>>> 25e1d04d
name: sustaingym_norl
channels:
- mosek             # for mosek
- conda-forge
dependencies:
- python=3.9
- cvxpy=1.3.1
- flake8
<<<<<<< HEAD
- gymnasium=0.27.1
- ipympl
- jupyterlab
- matplotlib
- mypy=0.961
- nodejs
- numpy
- pandas
=======
- ipympl            # for Jupyter / VSCode notebooks
- matplotlib=3.7.1
- mosek=10.0.44
- mypy=1.3.0
- numpy=1.24.3
- pandas=1.1.5      # acnportal 0.3.2 only works with Pandas 1.1
>>>>>>> 25e1d04d
- pip
- pytz
- requests
- scikit-learn
- scipy
- seaborn
- tensorboard
- tqdm

- pip:
<<<<<<< HEAD
  - acnportal==0.3.2
=======
  - acnportal==0.3.2
  - gymnasium==0.28.1
  - pettingzoo==1.22.3
>>>>>>> 25e1d04d
<|MERGE_RESOLUTION|>--- conflicted
+++ resolved
@@ -5,13 +5,9 @@
 # conda remove --name sustaingym_norl --all
 #
 # Notes
-<<<<<<< HEAD
-# - last updated: Apr 14, 2023
-=======
 # - acnportal v0.3.2 only supports up to Pandas 1.1
 # - Pandas 1.1 only supports up to Python 3.9
 # - last updated: May 17, 2023
->>>>>>> 25e1d04d
 name: sustaingym_norl
 channels:
 - mosek             # for mosek
@@ -20,23 +16,12 @@
 - python=3.9
 - cvxpy=1.3.1
 - flake8
-<<<<<<< HEAD
-- gymnasium=0.27.1
-- ipympl
-- jupyterlab
-- matplotlib
-- mypy=0.961
-- nodejs
-- numpy
-- pandas
-=======
 - ipympl            # for Jupyter / VSCode notebooks
 - matplotlib=3.7.1
 - mosek=10.0.44
 - mypy=1.3.0
 - numpy=1.24.3
 - pandas=1.1.5      # acnportal 0.3.2 only works with Pandas 1.1
->>>>>>> 25e1d04d
 - pip
 - pytz
 - requests
@@ -47,10 +32,6 @@
 - tqdm
 
 - pip:
-<<<<<<< HEAD
-  - acnportal==0.3.2
-=======
   - acnportal==0.3.2
   - gymnasium==0.28.1
-  - pettingzoo==1.22.3
->>>>>>> 25e1d04d
+  - pettingzoo==1.22.3