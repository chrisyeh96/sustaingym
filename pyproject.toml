--- conflicted
+++ resolved
@@ -19,29 +19,13 @@
 dependencies = [
     "pettingzoo==1.22.*",
     "gymnasium==0.26.*",
-<<<<<<< HEAD
-    "numpy>=1.24"
-=======
     "numpy>=1.23"
->>>>>>> 356bef16
 ]
 
 [project.optional-dependencies]
 # Update dependencies in `all` if any are added or removed
 evcharging = [
     "acnportal==0.3.2",
-<<<<<<< HEAD
-    "cvxpy>=1.3, <2",         # semver
-    "mosek>=10.0.44, <11",    # semver
-    "pandas==1.1.*",            # semver
-    "pytz",
-    "requests>=2.31.0"        # semver
-]
-cogen = [
-    "openpyxl>=3.1",
-    "onnxruntime>=1.15, <2",  # semver
-    "pandas>=2, <3",          # semver
-=======
     "cvxpy>=1.3, <2",           # semver
     "mosek>=10.0.44, <11",      # semver
     "pandas==1.1.*",            # semver
@@ -52,7 +36,6 @@
     "openpyxl>=3.1",
     "onnxruntime>=1.15, <2",    # semver
     "pandas>=1.1, <3",          # semver
->>>>>>> 356bef16
     "xlrd>=2",
 
     # remove if RLLib ParallelPettingZooEnv wrapper supports
@@ -67,8 +50,4 @@
 "Bug Tracker" = "https://github.com/chrisyeh96/sustaingym/issues"
 
 [tool.setuptools.package-data]
-<<<<<<< HEAD
-"*" = ["*.csv", "*.csv.gz", "*.xlsx", "*.pkl", "*.onnx"]
-=======
-"*" = ["*.csv", "*.csv.gz", "*.xlsx", "*.pkl", "*.onnx", "*.json"]
->>>>>>> 356bef16
+"*" = ["*.csv", "*.csv.gz", "*.xlsx", "*.pkl", "*.onnx", "*.json"]