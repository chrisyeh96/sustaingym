--- conflicted
+++ resolved
@@ -14,13 +14,8 @@
 import numpy as np
 
 from sustaingym.envs.evcharging.event_generation import AbstractTraceGenerator
-<<<<<<< HEAD
 from sustaingym.envs.evcharging.utils import (
     MINS_IN_DAY, site_str_to_site, round)
-=======
-from sustaingym.envs.evcharging.utils import \
-    MINS_IN_DAY, site_str_to_site, round
->>>>>>> 25e1d04d
 from sustaingym.envs.utils import solve_mosek
 
 EV_CHARGING_MODULE = 'sustaingym.envs.evcharging'
@@ -41,7 +36,6 @@
 
     Actions:
         Type: Box(n)
-<<<<<<< HEAD
         Action                              Shape   Min     Max
         normalized pilot signal             n       0       1
 
@@ -79,40 +73,6 @@
         num_stations: int, number of stations in EV charging network
         timestep: int, current timestep in episode, from 0 to 288
     """
-=======
-        Action                              Shape       Min         Max
-        normalized pilot signal               n          0           1
-
-    Observations:
-        Type: Dict(Box(n), Box(n), Box(1), Box(k), Box(1))
-                                            Shape       Min         Max
-        Estimated departures (timesteps)      n        -288         288
-        Demands (kWh)                         n          0          Max Allowed Energy Request
-        Previous MOER value                   1          0           1
-        Forecasted MOER (kg CO2 / kWh)        k          0           1
-        Timestep (fraction of day)            1          0           1
-
-    Attributes:
-        data_generator: (AbstractTraceGenerator) generator for sampling
-            EV charging events and MOER forecasting.
-        max_timestep: maximum timestep in a day's simulation.
-        moer_forecast_steps: number of steps of MOER forecast to include.
-        project_action_in_env: flag for whether gym should project action
-                to obey network constraints and not overcharge vehicles.
-        verbose: level of verbosity for print out.
-                0: nothing
-                1: print description of current simulation day
-                2: print warnings from network constraint violations and
-                    convex optimization solver
-        cn: EV charging network.
-        num_stations: number of stations in EV charging network.
-        observation_space: structure of observations returned by environment
-        timestep: current timestep in episode, from 0 to 288
-        action_space: structure of actions expected by environment
-    """
-    metadata: dict = {"render_modes": []}
-
->>>>>>> 25e1d04d
     # Max charging rate in A for garage EVSEs
     ACTION_SCALE_FACTOR = 32
 
@@ -136,15 +96,9 @@
             moer_forecast_steps: number of steps of MOER forecast to include,
                 minimum of 1 and maximum of 36. Each step is 5 mins, for a
                 maximum of 3 hrs.
-<<<<<<< HEAD
             project_action_in_env: whether gym should project action to obey
                 network constraints and not overcharge vehicles
             verbose: level of verbosity for print out
-=======
-            project_action_in_env: flag for whether gym should project action
-                to obey network constraints and not overcharge vehicles.
-            verbose: level of verbosity for print out.
->>>>>>> 25e1d04d
                 0: nothing
                 1: print description of current simulation day
                 2: print warnings from network constraint violations and
@@ -159,17 +113,7 @@
         self.project_action_in_env = project_action_in_env
         self.verbose = verbose
         if self.verbose < 2:
-<<<<<<< HEAD
-            warnings.filterwarnings('ignore')
-
-        # Reward factor constants: profit, constraint violation, and carbon costs
-        self.A_PERS_TO_KWH = self.A_MINS_TO_KWH * self.data_generator.TIME_STEP_DURATION  # (kWh / A * periods)
-        self.PROFIT_FACTOR = self.A_PERS_TO_KWH * self.MARGINAL_PROFIT_PER_KWH  # $ / (A * period)
-        self.VIOLATION_FACTOR = self.A_PERS_TO_KWH * self.VIOLATION_WEIGHT  # $ / (A * period)
-        self.CARBON_COST_FACTOR = self.A_PERS_TO_KWH * (self.CO2_COST_PER_METRIC_TON / 1000)  # ($ * kV * hr) / (kg CO2 * period)
-=======
             warnings.filterwarnings("ignore")
->>>>>>> 25e1d04d
 
         # Reward factor constants: profit, constraint violation, and carbon costs
         self.A_PERS_TO_KWH = self.A_MINS_TO_KWH * self.data_generator.TIME_STEP_DURATION  # (kWH / A * periods)
@@ -182,7 +126,6 @@
         self.num_stations = len(self.cn.station_ids)
         self._evse_name_to_idx = {evse: i for i, evse in enumerate(self.cn.station_ids)}
 
-<<<<<<< HEAD
         # Initialize information-tracking arrays once, always gets zeroed out at each step
         self._est_departures = np.zeros(self.num_stations, dtype=np.float32)
         self._demands = np.zeros(self.num_stations, dtype=np.float32)
@@ -193,34 +136,18 @@
         self.observation_space = spaces.Dict({
             'est_departures':  spaces.Box(-288, 288, shape=(self.num_stations,), dtype=np.float32),
             'demands':         spaces.Box(0, self.data_generator.requested_energy_cap,
-=======
-        self.observation_space = spaces.Dict({
-            'est_departures':  spaces.Box(-288, 288, shape=(self.num_stations,), dtype=np.float32),
-            'demands':         spaces.Box(0,
-                                          self.data_generator.requested_energy_cap,
->>>>>>> 25e1d04d
                                           shape=(self.num_stations,), dtype=np.float32),
             'prev_moer':       spaces.Box(0, 1.0, shape=(1,), dtype=np.float32),
             'forecasted_moer': spaces.Box(0, 1.0, shape=(self.moer_forecast_steps,), dtype=np.float32),
             'timestep':        spaces.Box(0, 1.0, shape=(1,), dtype=np.float32),
         })
 
-<<<<<<< HEAD
-=======
-        # Initialize information-tracking arrays once, always gets zeroed out at each step
-        self._est_departures = np.zeros(self.num_stations, dtype=np.float32)
-        self._demands = np.zeros(self.num_stations, dtype=np.float32)
-        self._prev_moer = np.zeros(1, dtype=np.float32)
-        self._forecasted_moer = np.zeros(self.moer_forecast_steps, dtype=np.float32)
-        self._timestep_obs = np.zeros(1, dtype=np.float32)
->>>>>>> 25e1d04d
         self._obs = {
             'est_departures': self._est_departures,
             'demands': self._demands,
             'prev_moer': self._prev_moer,
             'forecasted_moer': self._forecasted_moer,
             'timestep': self._timestep_obs,
-<<<<<<< HEAD
         }
 
         # Track cumulative components of reward signal
@@ -230,15 +157,6 @@
             'excess_charge': 0.0,
         }
 
-=======
-        }
-        self._reward_breakdown = {
-            'profit': 0.0,
-            'carbon_cost': 0.0,
-            'excess_charge': 0.0,
-        }
-
->>>>>>> 25e1d04d
         # Initialize variables for gym resetting
         self.timestep = 0
         self._simulator: acns.Simulator = None
@@ -247,7 +165,6 @@
         self.action_space = spaces.Box(low=0, high=1.0,
                                        shape=(self.num_stations,), dtype=np.float32)
 
-<<<<<<< HEAD
         # Define reward range
         self.reward_range = (-np.inf, self.PROFIT_FACTOR * 32 * self.num_stations)
 
@@ -263,12 +180,6 @@
         if self.project_action_in_env:
             self._init_action_projection()
 
-=======
-        # Set up action projection
-        if self.project_action_in_env:
-            self._init_action_projection()
-    
->>>>>>> 25e1d04d
     def _init_action_projection(self) -> None:
         """Initializes optimization problem, parameters, and variables."""
         # Projected action to be sent as actual pilot signal
@@ -308,11 +219,7 @@
                 that minimizes the L2 norm between it and the suggested action.
         """
         self.agent_action.value = action
-<<<<<<< HEAD
         self.demands_cvx.value = self._demands
-=======
-        self.demands_cvx.value = self._obs['demands']
->>>>>>> 25e1d04d
         solve_mosek(self.prob, self.verbose)
         action = self.projected_action.value
         return action
@@ -350,14 +257,10 @@
                     Between 0 and 1.
                 'timestep': shape [1], fraction of day between 0 and 1.
             reward: scheduler's performance metric per timestep
-<<<<<<< HEAD
             terminated: whether episode is terminated
             truncated: whether episode has reached a time limit. Here, truncated
                 is always the same as terminated because the episode is always
                 across the entire day.
-=======
-            done: whether episode is finished
->>>>>>> 25e1d04d
             info: auxiliary useful information
                 'num_evs' (int): number of charging sessions in episode.
                 'avg_plugin_time' (float): average plugin time in periods
@@ -389,21 +292,11 @@
         reward = self._get_reward(schedule)
         info = self._get_info(return_info)
 
-<<<<<<< HEAD
         # terminated, truncated at end of day
         return observation, reward, done, done, info
 
     def reset(self, *, seed: int | None = None, options: dict | None = None
               ) -> tuple[dict[str, Any], dict[str, Any]]:
-=======
-        return observation, reward, done, info
-
-    def reset(self, *,
-              seed: int | None = None,
-              return_info: bool = False,
-              options: dict | None = None
-              ) -> dict[str, Any] | tuple[dict[str, Any], dict[str, Any]]:
->>>>>>> 25e1d04d
         """Resets the environment.
 
         Prepares for the next episode by re-creating the charging network,
@@ -413,10 +306,6 @@
         Args:
             seed: seed for resetting the environment. An episode is entirely
                 reproducible no matter the generator used.
-<<<<<<< HEAD
-=======
-            return_info: flag for whether information should be returned
->>>>>>> 25e1d04d
             options: resetting options
                 'verbose': set verbosity level [0-2]
 
@@ -424,66 +313,36 @@
             obs: state. See step().
             info: other information (when return_info = True). See step().
         """
-<<<<<<< HEAD
         super().reset(seed=seed)
         self.data_generator.set_seed(seed)
 
         if options and 'verbose' in options:
             self.verbose = options['verbose']
 
-=======
-        self.rng = np.random.default_rng(seed)
-        self.data_generator.set_seed(seed)
-
-        if options and 'verbose' in options:
-            self.verbose = options['verbose']
-
->>>>>>> 25e1d04d
         # Initialize network, events, MOER data, simulator, interface, and timestep
         self.cn = site_str_to_site(self.data_generator.site)
         self.events, self.evs, num_plugs = self.data_generator.get_event_queue()
         self.moer = self.data_generator.get_moer()
         self._simulator = acns.Simulator(network=self.cn, scheduler=None,
-<<<<<<< HEAD
                                          events=self.events, start=self.data_generator.day,
                                          period=self.data_generator.TIME_STEP_DURATION, verbose=False)
-=======
-                                        events=self.events, start=self.data_generator.day,
-                                        period=self.data_generator.TIME_STEP_DURATION, verbose=False)
->>>>>>> 25e1d04d
         self.interface = acns.Interface(self._simulator)
         self.timestep = 0
 
         # Restart information tracking for reward component
         for reward_component in self._reward_breakdown:
             self._reward_breakdown[reward_component] = 0.0
-<<<<<<< HEAD
 
         if self.verbose >= 1:
             print(f'Simulating {num_plugs} events using {self.data_generator}')
 
         return self._get_observation(), self._get_info()
 
-=======
-
-        if self.verbose >= 1:
-            print(f'Simulating {num_plugs} events using {self.data_generator}')
-
-        if return_info:
-            return self._get_observation(), self._get_info()
-        else:
-            return self._get_observation()
-
->>>>>>> 25e1d04d
     def _to_schedule(self, action: np.ndarray) -> dict[str, list[float]]:
         """Returns EVSE pilot signals given a numpy action.
 
         Actions are expected to be in the set [0-1], which are scaled by 32
-<<<<<<< HEAD
         to generate pilot signals in [0-32].
-=======
-        to generate pilot signals in [0-32]. 
->>>>>>> 25e1d04d
 
         Currently, the gym supports the Caltech and JPL sites with 2 types of
         EVSEs: AV (AeroVironment) and CC (ClipperCreek), each specific with
@@ -517,11 +376,7 @@
                 pilot_signals[station_id] = [action[i] if action[i] >= 6 else 0]
             else:
                 # set to {0, 8, 16, 24, 32}
-<<<<<<< HEAD
                 pilot_signals[station_id] = [round(action[i] / 8) * 8]
-=======
-                pilot_signals[station_id] = [(round(action[i] / 8) * 8)]
->>>>>>> 25e1d04d
         return pilot_signals
 
     def _get_observation(self) -> dict[str, Any]:
@@ -529,12 +384,7 @@
         self._est_departures.fill(0)
         self._demands.fill(0)
         for session_info in self.interface.active_sessions():
-<<<<<<< HEAD
             station_idx = self._evse_name_to_idx[session_info.station_id]
-=======
-            station_id = session_info.station_id
-            station_idx = self._evse_name_to_idx[station_id]
->>>>>>> 25e1d04d
             self._est_departures[station_idx] = session_info.estimated_departure - self.timestep
             self._demands[station_idx] = session_info.remaining_demand  # kWh
 
@@ -543,15 +393,9 @@
         self._timestep_obs[0] = self.timestep / self.max_timestep
 
         return self._obs
-<<<<<<< HEAD
 
     def _get_info(self, all: bool = False) -> dict[str, Any]:
-=======
-    
-    def _get_info(self, all: bool = True) -> dict[str, Any]:
->>>>>>> 25e1d04d
-        """
-        Returns info. See step().
+        """Returns info. See step().
 
         Args:
             all: whether all information should be returned. Otherwise, only
@@ -579,11 +423,7 @@
         return np.mean(np.array([ev.departure - ev.arrival for ev in self.evs]))
 
     def _calculate_max_profit(self) -> float:
-<<<<<<< HEAD
         """Calculate max profits without regards to network constraints."""
-=======
-        """Calculate profits without regards to network constraints."""
->>>>>>> 25e1d04d
         requested_energy = np.array([ev.requested_energy for ev in self.evs])
         duration_in_periods = np.array([ev.departure - ev.arrival for ev in self.evs])
         max_kwh_in_duration = duration_in_periods * 32 * self.A_PERS_TO_KWH
@@ -634,7 +474,6 @@
 
     def close(self) -> None:
         """Close the environment. Delete internal variables."""
-<<<<<<< HEAD
         del self._simulator, self.interface, self.events, self.cn
 
 
@@ -674,7 +513,4 @@
 
     # results = pstats.Stats(profile)
     # results.sort_stats(pstats.SortKey.CUMULATIVE)
-    # results.print_stats(20)
-=======
-        del self._simulator, self.interface, self.events, self.cn
->>>>>>> 25e1d04d
+    # results.print_stats(20)